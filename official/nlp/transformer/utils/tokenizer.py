--- conflicted
+++ resolved
@@ -133,14 +133,9 @@
     if tf.io.gfile.exists(vocab_file):
       logging.info("Vocab file already exists (%s)" % vocab_file)
     else:
-<<<<<<< HEAD
       logging.info("Begin steps to create subtoken vocabulary...")
-      token_counts = _count_tokens(files, file_byte_limit, correct_strip)
-=======
-      tf.compat.v1.logging.info("Begin steps to create subtoken vocabulary...")
       token_counts = _count_tokens(files, file_byte_limit, correct_strip,
                                    master_char_set)
->>>>>>> 2416dd9c
       alphabet = _generate_alphabet_dict(token_counts)
       subtoken_list = _generate_subtokens_with_target_vocab_size(
           token_counts, alphabet, target_vocab_size, threshold, min_count,
